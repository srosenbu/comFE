import numpy as np
import dolfinx as dfx
import comfe as co
import basix
import ufl
from scipy.spatial import KDTree
import pytest 
from mpi4py import MPI


def y_i(pressure, parameters):
    p_s = pressure / parameters["PHEL"]
    t_s = parameters["T"] / parameters["PHEL"]
    return (
        parameters["SIGMAHEL"] * parameters["A"] * np.power(p_s + t_s, parameters["N"])
    )


def y_f(pressure, parameters):
    p_s = pressure / parameters["PHEL"]
    t_s = parameters["T"] / parameters["PHEL"]
    return parameters["SIGMAHEL"] * parameters["B"] * np.power(p_s, parameters["M"])


case1_parameters = {
    "RHO": 3.7e-6,
    "SHEAR_MODULUS": 90.16,
    "A": 0.93,
    "B": 0.0,
    "C": 0.0,
    "M": 0.0,
    "N": 0.6,
    "EPS0": 1.0,
    "T": 0.2,
    "SIGMAHEL": 2.0,
    "PHEL": 1.46,
    "D1": 0.0,
    "D2": 0.0,
    "K1": 130.95,
    "K2": 0.0,
    "K3": 0.0,
    "BETA": 1.0,
    "EFMIN": 0.0,
}
case1_points = np.array(
    [
        -0.007919648983332861,
        0.005099160183002827,
        0.14482222565429526,
        0.19329716153501453,
        0.21739537733532144,
        0.310299341463971,
        0.3300934002081184,
        0.46798846485908996,
        0.4990391602336395,
        0.6917995680651807,
        0.6438613858879347,
        0.8850916658860113,
        0.7804803945646093,
        1.0478546308932142,
        0.9254646590727833,
        1.2615028597325857,
        1.0381221722321108,
        1.4141029503730698,
        1.1585778052343616,
        1.546341846280829,
        1.2956424207592026,
        1.7650841715890195,
        1.4802654398975106,
        1.9583509508389314,
        # The following entries are not in the original data
        # 1.5420022432253835,
        # 1.7140368689029724,
        # 1.596629591839318,
        # 1.576597538528536,
        # 1.6590955700096468,
        # 1.4238860461760101,
        # 1.689315816258067,
        # 1.2203044811338672,
        # 1.8207090718971455,
        # 0.7265822207931296,
        # 1.8514559444206729,
        # 0.5891580815612452,
        2.006000501307704,
        0.003818040494522723,
        4.529451827621042,
        0.012390908607554874,
        7.458668698903958,
        -0.004739636475958875,
    ]
).reshape(-1, 2)

case2_parameters = {
    "RHO": 3.7e-6,
    "SHEAR_MODULUS": 90.16,
    "A": 0.93,
    "B": 0.0,
    "C": 0.0,
    "M": 0.0,
    "N": 0.6,
    "EPS0": 1.0,
    "T": 0.2,
    "SIGMAHEL": 2.0,
    "PHEL": 1.46,  # 38695149172,
    "D1": 0.005,
    "D2": 1.0,
    "K1": 130.95,
    "K2": 0.0,
    "K3": 0.0,
    "BETA": 1.0,
    "EFMIN": 0.0,
}

case2_points = np.array(
    [
        0,
        0.000006169145634782325,
        0.2548103913089075,
        0.33505246858362536,
        0.5184056460020847,
        0.6814561651356899,
        0.7206055633355333,
        0.959721648148947,
        1.0195870373911915,
        1.3799638488065782,
        1.1865487948573996,
        1.6014361771038326,
        1.3535599054886887,
        1.8285902885309406,
        1.537548504907555,
        2.0102777966279444,
        1.720500687859738,
        2.072647858998007,
        1.9813321653084262,
        2.100871700278228,
        2.2767602114783116,
        2.1120255155863457,
        2.545981726990628,
        2.106152488941806,
        2.6499194926494614,
        2.0719877604150594,
        3.04005626260819,
        1.9864834019136683,
        3.265156048538837,
        1.9010962571793426,
        3.654601874186443,
        1.7360469348599905,
        3.85339642312936,
        1.6222693819132983,
        3.982997834629881,
        1.5426318809108122,
        4.337008087749926,
        1.2980622713560392,
        4.6736953799268335,
        1.059186783222391,
        4.941238887826424,
        0.860133130162803,
        5.182526511903366,
        0.638370852020703,
        5.423715429650147,
        0.40524500761889426,
        5.604644132834043,
        0.23466196166492814,
        5.707989660511914,
        0.13231583557993076,
        5.8370975403616345,
        -0.004139496721098812,
        6.123740723147251,
        -0.004343078527054622,
        7.57432895118355,
        -0.005373325848103239,
    ]
).reshape(-1, 2)
case3_parameters = {
    "RHO": 3.7e-6,
    "SHEAR_MODULUS": 90.16,
    "A": 0.93,
    "B": 0.31,
    "C": 0.0,
    "M": 0.6,
    "N": 0.6,
    "EPS0": 1.0,
    "T": 0.2,
    "SIGMAHEL": 2.0,
    "PHEL": 1.46,
    "D1": 0.005,
    "D2": 1.0,
    "K1": 130.95,
    "K2": 0.0,
    "K3": 0.0,
    "BETA": 1.0,
    "EFMIN": 0.0,
}
case3_points = np.array(
    [
        0,
        0,
        0.17209426228334257,
        0.24258760107816713,
        0.46449410073013997,
        0.6361185983827498,
        0.6882853877420074,
        0.9595687331536391,
        0.9719544786615146,
        1.3261455525606471,
        1.1525961656894226,
        1.574123989218329,
        1.4190787457284362,
        1.9191374663072778,
        1.4879622813374542,
        2.0215633423180597,
        1.6499050445273853,
        2.070080862533693,
        1.8118936384129976,
        2.123989218328841,
        2.033393390640799,
        2.1778975741239894,
        2.2377066319881074,
        2.2102425876010785,
        2.450383975297255,
        2.226415094339623,
        2.731074070997477,
        2.2425876010781676,
        2.9266565648174936,
        2.2479784366576823,
        3.2580354099412503,
        2.226415094339623,
        3.597778357026847,
        2.1886792452830193,
        3.8523678715365604,
        2.134770889487871,
        4.090000028644185,
        2.0862533692722374,
        4.437923754908897,
        2.01078167115903,
        4.675280927842434,
        1.9299191374663076,
        4.997562379873449,
        1.8382749326145555,
        5.285745794317567,
        1.7358490566037739,
        5.539922832566146,
        1.6334231805929922,
        5.785644107461524,
        1.5363881401617252,
        6.031457043748263,
        1.4501347708894878,
        6.227177029655325,
        1.4716981132075473,
        6.542194316420851,
        1.5256064690026958,
        6.780513933963697,
        1.5579514824797847,
        7.129400104837716,
        1.5956873315363882,
        7.5549381142387375,
        1.6495956873315365,
        7.245626749085535,
        1.2668463611859841,
        6.936177891845288,
        0.8679245283018866,
        6.678151075159475,
        0.5175202156334233,
        6.274176408076514,
        0,
        5.82031502874444,
        0.6145552560646901,
        5.467327010606941,
        1.0943396226415096,
        5.324862293081569,
        1.3369272237196768,
        4.7802103056048075,
        1.2722371967654988,
        4.345987379372176,
        1.1967654986522913,
        3.7415034186834557,
        1.0943396226415096,
        3.0517743640274864,
        0.9649595687331538,
        2.3109440836868504,
        0.8247978436657681,
        1.595343601318778,
        0.6522911051212938,
        0.9818539089286782,
        0.4905660377358494,
        0.6663783152063383,
        0.3827493261455528,
    ]
).reshape(-1, 2)

case3a_parameters = {
    "RHO": 3.7e-6,
    "SHEAR_MODULUS": 90.16,
    "A": 0.93,
    "B": 0.31,
    "C": 0.0,
    "M": 0.6,
    "N": 0.6,
    "EPS0": 1.0,
    "T": 0.2,
    "SIGMAHEL": 2.0,
    "PHEL": 1.46,
    "D1": 0.00815,
    "D2": 1.0,
    "K1": 130.95,
    "K2": 0.0,
    "K3": 0.0,
    "BETA": 1.0,
    "EFMIN": 0.0,
}
case3a_points = np.array(
    [
        0,
        -0.005976054661711139,
        0.32526550724505277,
        0.44796423504901206,
        0.8733446488496777,
        1.1885906699531925,
        1.3192460485166089,
        1.7918432336486603,
        1.4956401757179376,
        2.01880309859348,
        1.6886831891480691,
        2.0604915624778695,
        2.1023467893554955,
        2.1498239850872762,
        2.368564490447678,
        2.1675534041352655,
        2.5796270448455383,
        2.1733718335020002,
        2.8089284449693537,
        2.167224446997924,
        3.1114593589447788,
        2.143094070319157,
        3.4321194662670447,
        2.095045768446157,
        3.7984315140937577,
        2.023058981557841,
        4.164633909541355,
        1.939120085346102,
        4.5855528421668215,
        1.8192837415219294,
        4.942306857614101,
        1.7054714252753305,
        5.308125469734801,
        1.5797001464316147,
        5.5916499713304715,
        1.4838708203597057,
        5.8019449590745324,
        1.4060244844624863,
        6.2429120016813355,
        1.4714321286039653,
        6.67459514285649,
        1.524894516695717,
        7.299266471272218,
        1.6140693140101474,
        7.528896828533376,
        1.643778255476337,
        7.222418428909848,
        1.2376326965119122,
        6.925333583097085,
        0.8553845029206366,
        6.646652061578949,
        0.4790986574436831,
        6.25700233239748,
        0.007278176663689351,
        5.867334327819493,
        0.5334656776631248,
        5.6315451619314345,
        0.8324465958647345,
        5.35955243553925,
        1.185239419116522,
        5.259841872131618,
        1.3167880076848044,
        5.085311835375228,
        1.2930140012381581,
        4.6809869627890075,
        1.22160288934019,
        4.258368418287275,
        1.1561815386513214,
        3.725494406586453,
        1.072914263261656,
        3.3211147078106755,
        0.9955270967019763,
        2.916735009034899,
        0.918139930142297,
        2.466319586427777,
        0.8228588659659581,
        1.7493026794015718,
        0.6680160001096525,
        1.280429106310266,
        0.5607965331572804,
        0.884785047070568,
        0.4355940760302186,
        0.6824581322087873,
        0.3819603560961018,
    ]
).reshape(-1, 2)

case_1 = {"parameters": case1_parameters, "points": case1_points}
case_2 = {"parameters": case2_parameters, "points": case2_points}
case_3 = {"parameters": case3_parameters, "points": case3_points}
case_3a = {"parameters": case3a_parameters, "points": case3a_points}
@pytest.mark.parametrize(
    "test_case",
    [
        case_1,
        case_3a,
    ],
)
def test_single_element_2d(test_case: dict, plot:str | None = None) -> None:
    mesh = dfx.mesh.create_rectangle(
        MPI.COMM_WORLD,
        np.array([[0, 0], [1000.0, 1000.0]]),
        [1, 1],
        cell_type=dfx.mesh.CellType.quadrilateral,
    )
    rule = co.helpers.QuadratureRule(
        quadrature_type=basix.QuadratureType.Default,
        cell_type=basix.CellType.quadrilateral,
        degree=1,
    )

    tdim = mesh.topology.dim
    fdim = tdim - 1
    mesh.topology.create_connectivity(fdim, tdim)

    P1 = dfx.fem.VectorFunctionSpace(mesh, ("CG", 1))
    u = dfx.fem.Function(P1)
    t_end = 100.0
    v_bc = -50.0 / t_end
    domains = [
        lambda x: np.isclose(x[0], 0.0),
        lambda x: np.isclose(x[0], 1000.0),
        lambda x: np.isclose(x[1], 0.0),
        lambda x: np.isclose(x[1], 1000.0),
    ]
    values = [0.0, 0.0, 0.0, v_bc]
    subspaces = [0, 0, 1, 1]
    boundary_facets = [
        dfx.mesh.locate_entities_boundary(mesh, mesh.topology.dim - 1, domain)
        for domain in domains
    ]
    bc_dofs = [
        dfx.fem.locate_dofs_topological(P1.sub(i), mesh.topology.dim - 1, facet)
        for facet, i in zip(boundary_facets, subspaces)
    ]


    bcs = [
        dfx.fem.dirichletbc(np.array(value), dofs, P1.sub(i))
        for value, dofs, i in zip(values, bc_dofs, subspaces)
    ]

    parameters = test_case["parameters"]
    law = co.laws.PyJH23D(parameters)

    v_ = ufl.TestFunction(P1)
    u_ = ufl.TrialFunction(P1)


    h = 1e-1 

    mass_form = ufl.inner(u_, v_) * parameters["RHO"] * ufl.dx

    M = dfx.fem.petsc.assemble_matrix(dfx.fem.form(mass_form))
    M.assemble()
    ones = dfx.fem.Function(P1)
    with ones.vector.localForm() as ones_local:
        ones_local.set(1.0)
    M_action = M * ones.vector
    M_function = dfx.fem.Function(P1)
    M_function.vector.array[:] = M_action.array


    M_action.array[:] = 1.0 / M_action.array
    M_action.ghostUpdate()

    solver = co.cdm.CDMPlaneStrainX(P1, 0, None, bcs, M_function, law, rule, additional_output=["mises_stress", "pressure", "equivalent_plastic_strain"])
    solver.model.input["density"].vector.array[:] += parameters["RHO"]
    solver.model.output["density"].vector.array[:] += parameters["RHO"]
    s_eq_ = []
    p_ = []
    
    while solver.t < t_end:
        solver.step(h)
        u_ = max(abs(solver.fields["u"].vector.array))
        p_.append(solver.q_fields["pressure"].vector.array[0])
        s_eq_.append(solver.q_fields["mises_stress"].vector.array[0])
    
    values = [0.0, 0.0, 0.0, -v_bc]
    subspaces = [0, 0, 1, 1]
    
    bcs = [
        dfx.fem.dirichletbc(np.array(value), dofs, P1.sub(i))
        for value, dofs, i in zip(values, bc_dofs, subspaces)
    ]
    solver.bcs = bcs

    while solver.t < 2.0 * t_end:  # and counter <= 2000:
        solver.step(h)
        u_ = max(abs(solver.fields["u"].vector.array))
        p_.append(solver.q_fields["pressure"].vector.array[0])
        s_eq_.append(solver.q_fields["mises_stress"].vector.array[0])
    
    p_ = np.array(p_).reshape((-1, 1))
    s_eq_ = np.array(s_eq_).reshape((-1, 1))
<<<<<<< HEAD
    true_points = test_case["points"]
    # scale_p = np.max(true_points[:,0])
    # scale_s = np.max(true_points[:,1])
    # true_points[:,0] *= 1./scale_p
    # true_points[:,1] *= 1./scale_s
    # p_*=1./scale_p
    # s_eq_*=1./scale_s
    points = np.hstack((p_ ,s_eq_))
=======
    
    points = np.hstack((p_, s_eq_))
>>>>>>> 3721dafe
    tree = KDTree(points)
    distances = tree.query(test_case["points"])
    assert np.mean(distances[0]/np.max(np.abs(test_case["points"][:,1]))) < 0.05
    
    if plot is not None:
        import matplotlib.pyplot as plt
        import matplotlib
        matplotlib.use("Agg", force=True)
        p_debug = np.linspace(0.0, 8.0, 100)
        #plt.plot(p_debug, y_i(p_debug, parameters))
        #plt.plot(p_debug, y_f(p_debug, parameters))
        plt.plot(p_, s_eq_)
        plt.scatter(test_case["points"][:,0], test_case["points"][:,1])
        plt.xlabel("Pressure [GPa]")
        plt.ylabel("Equiv. Stress [GPa]")
        plt.title(f"JH2 test")
        plt.savefig(f"{plot}.png")
        plt.clf()

if __name__ == "__main__":
    test_single_element_2d(case_3a, plot="jh2_case_3a")
    test_single_element_2d(case_1, plot="jh2_case_1")<|MERGE_RESOLUTION|>--- conflicted
+++ resolved
@@ -505,19 +505,8 @@
     
     p_ = np.array(p_).reshape((-1, 1))
     s_eq_ = np.array(s_eq_).reshape((-1, 1))
-<<<<<<< HEAD
-    true_points = test_case["points"]
-    # scale_p = np.max(true_points[:,0])
-    # scale_s = np.max(true_points[:,1])
-    # true_points[:,0] *= 1./scale_p
-    # true_points[:,1] *= 1./scale_s
-    # p_*=1./scale_p
-    # s_eq_*=1./scale_s
-    points = np.hstack((p_ ,s_eq_))
-=======
     
     points = np.hstack((p_, s_eq_))
->>>>>>> 3721dafe
     tree = KDTree(points)
     distances = tree.query(test_case["points"])
     assert np.mean(distances[0]/np.max(np.abs(test_case["points"][:,1]))) < 0.05

--- conflicted
+++ resolved
@@ -546,15 +546,8 @@
     # s_eq_*=1./scale_s
     points = np.hstack((p_ ,s_eq_))
     tree = KDTree(points)
-<<<<<<< HEAD
-    distances = tree.query(true_points)
-    print(distances[0])
-    print(np.max(distances[0]))
-    #assert np.max(distances[0]) < 0.1
-=======
     distances = tree.query(test_case["points"])
     assert np.mean(distances[0]/np.max(np.abs(test_case["points"][:,1]))) < 0.05
->>>>>>> 9d291765
     #for p, mises in test_case["points"]:
     #    index = tree.query(p)
     #    assert np.isclose(p, y_i(x, parameters))
